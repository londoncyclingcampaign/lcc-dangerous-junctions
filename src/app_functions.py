import os
import yaml
import folium
import streamlit as st
import polars as pl
import pandas as pd
import seaborn as sns

from yaml import Loader
from typing import Optional
from pympler import asizeof
from folium.features import DivIcon
from fsspec import filesystem


# read in data params
DATA_PARAMETERS = yaml.load(open("params.yaml", 'r'), Loader=Loader)

# set as "prod" in the hosted environment
ENVIRONMENT = os.environ.get("ENVIRONMENT", "prod")


@st.cache_resource(show_spinner=False)
def read_in_data(tolerance: int, params: dict = DATA_PARAMETERS) -> tuple:
    """
    Function to read in different data depending on tolerance requests.
    Reads from local if not on streamlit server, otherwise from google sheets.
    """
    if ENVIRONMENT == 'dev':
        junctions = pl.read_parquet(
            f'data/junctions-tolerance={tolerance}.parquet',
            columns=params['junction_app_columns']
        )
        collisions = pl.read_parquet(
            f'data/collisions-tolerance={tolerance}.parquet',
            columns=params['collision_app_columns']
        )
    else:
        fs = filesystem('gcs', token=st.secrets.connections.gcs.to_dict())
        with fs.open("gs://lcc-app-data/junctions-tolerance=15.parquet", "rb") as f:
            junctions = pl.read_parquet(
                f, columns=params['junction_app_columns']
            )
        with fs.open("gs://lcc-app-data/collisions-tolerance=15.parquet", "rb") as f:
            collisions = pl.read_parquet(
                f, columns=params['collision_app_columns']
            )

    try:
        junction_notes = pl.read_csv(st.secrets["junction_notes"])
    except FileNotFoundError:
        junction_notes = pl.DataFrame(columns=["junction_cluster_id", "notes"])

    return junctions, collisions, junction_notes


@st.cache_resource(show_spinner=False, ttl=3*60*60)
def combine_junctions_and_collisions(
    _junctions: pl.DataFrame,
    _collisions: pl.DataFrame,
    _notes: pl.DataFrame,
    casualty_type: str,
    boroughs: str,
<<<<<<< HEAD
    ) -> pd.DataFrame:
=======
    ) -> pl.DataFrame:
>>>>>>> 19e75f39
    """
    Combines the junction and collision datasets, as well as filters by years chosen in app.
    """
    if casualty_type == 'cyclist':
        _collisions = _collisions.filter(is_cyclist_collision=True)
    elif casualty_type == 'pedestrian':
        _collisions = _collisions.filter(is_pedestrian_collision=True)

    junction_collisions = (
        _junctions
        .with_columns(pl.col('junction_index').cast(pl.Float64))
        .join(
            _collisions,
            how='inner',  # inner as we don't care about junctions with no collisions
            on=['junction_id', 'junction_index']
        )
        .join(
            _notes,
            how='left',
            on='junction_cluster_id'
        )
        .with_columns('notes')
        .fill_null('')
    )

    if 'ALL' not in boroughs:
        junction_collisions = junction_collisions.filter(pl.col('borough').is_in(boroughs))

<<<<<<< HEAD
    junction_collisions['danger_metric'] = junction_collisions.apply(
        lambda row: get_danger_metric(row, casualty_type), axis=1
    )
    junction_collisions['recency_danger_metric'] = (
        junction_collisions['danger_metric'] * junction_collisions['recency_weight']
    )
=======
    junction_collisions = get_danger_metric(junction_collisions, casualty_type)
>>>>>>> 19e75f39

    # add stats19 link column
    junction_collisions = junction_collisions.with_columns(
        stats19_link = (
            pl
            .col('collision_index')
            .map_elements(lambda x: f"https://www.cyclestreets.net/collisions/reports/{x}/")
        )
    )
    junction_collisions = create_collision_labels(junction_collisions, casualty_type)

    return junction_collisions


<<<<<<< HEAD
def get_danger_metric(row: pd.DataFrame, casualty_type: str, params=DATA_PARAMETERS):
=======
def get_danger_metric(df, casualty_type, params=DATA_PARAMETERS):
>>>>>>> 19e75f39
    '''
    Upweights more severe collisions for junction comparison.
    Only take worst severity, so if multiple casualties involved we have to ignore less severe.
    '''
<<<<<<< HEAD
    fatal = row[f'fatal_{casualty_type}_casualties']
    serious = row[f'serious_{casualty_type}_casualties']
    slight = row[f'slight_{casualty_type}_casualties']

    danger_metric = None
    if fatal > 0:
        danger_metric = params['weight_fatal']
    elif serious > 0:
        danger_metric = params['weight_serious']
    elif slight > 0:
        danger_metric = params['weight_slight']
    
    return danger_metric
=======
    df = (
        df
        .with_columns(
            danger_metric = (
                pl.when(
                    pl.col(f'fatal_{casualty_type}_casualties') > 0
                )
                .then(params['weight_fatal'])
                .when(pl.col(f'serious_{casualty_type}_casualties') > 0)
                .then(params['weight_serious'])
                .when(pl.col(f'slight_{casualty_type}_casualties') > 0)
                .then(params['weight_slight'])
                .otherwise(None)
            )
        )
        .with_columns(
            recency_danger_metric = (
                pl.col('danger_metric') * pl.col('recency_weight')
            ).round(2)
        )
    )
    return df
>>>>>>> 19e75f39


def get_all_year_df(junction_collisions: pl.DataFrame) -> pl.DataFrame:
    """
    Function to get a dataframe containing all years and cluster combinations possible
    """
    all_years = junction_collisions.select('year').unique()
    all_clusters = junction_collisions.select('junction_cluster_id').unique()
    all_years = all_years.with_columns(key = 0)
    all_clusters = all_clusters.with_columns(key = 0)

    all_years = all_years.join(all_clusters, how='outer', on='key').drop('key')
    return all_years


def calculate_metric_trajectories(junction_collisions: pl.DataFrame, dangerous_junctions: pl.DataFrame) -> pl.DataFrame:
    """
    Function to aggregate by junction and calculate danger metric, plus work out the trajectory of the metric.
    TODO - split this function out.
    """
    dangerous_junction_cluster_ids = dangerous_junctions.get_column('junction_cluster_id').unique()

    junction_collisions = junction_collisions.filter(
        pl.col('junction_cluster_id').is_in(dangerous_junction_cluster_ids)
    )

    all_years_mapping = get_all_year_df(junction_collisions)

    yearly_stats = (
        junction_collisions
        .group_by(['junction_cluster_id', 'year'])
        .agg(
            pl.col('danger_metric').sum()
        )
    )

    yearly_stats = (
        all_years_mapping
        .join(
            yearly_stats,
            how='left',
            on=['year', 'junction_cluster_id']
        )
        .fill_null(0)
        .sort(by=['junction_cluster_id', 'year'])
        .group_by('junction_cluster_id')
        .agg(
            pl.col('danger_metric').explode().alias('yearly_danger_metrics')
        )
    )

    dangerous_junctions = dangerous_junctions.join(
        yearly_stats,
        how='left',
        on='junction_cluster_id'
    )
    return dangerous_junctions


def create_collision_labels(df: pl.DataFrame, casualty_type: str) -> str:
    """
    Takes a row of data from a dataframe and extracts info for collision map labels
    """
    label_format = ("""
            <h3>{0}</h3>
            Date: <b>{0}</b> <br>
            Collision danger metric: <b>{0}</b> <br>
            Max {1} severity: <b>{0}</b> <br>
            <a href="{0}" target="_blank">Stats19 report</a>
            <hr>
            Fatal {1} casualties: <b>{0}</b> <br>
            Serious {1} casualties: <b>{0}</b> <br>
            Slight {1} casualties: <b>{0}</b>
        """.format("{}", casualty_type)
    )

    df = df.with_columns(
        collision_label = pl.format(
            label_format,
            'collision_index',
            'date',
            'danger_metric',
            f'max_{casualty_type}_severity',
            'stats19_link',
            f'fatal_{casualty_type}_casualties',
            f'serious_{casualty_type}_casualties',
            f'slight_{casualty_type}_casualties'
        )
    )

    return df


def create_junction_labels(df: pl.DataFrame, casualty_type: str) -> str:
    """
    Takes a row of data from a dataframe and extracts info for junction map labels
    """
    label_format = (
        """
            <h3>{0}</h3>
            Dangerous Junction Rank: <b>{0}</b> <br>
            Danger Metric: <b>{0}</b> <br>
            <hr>
            Fatal {1} casualties: <b>{0}</b> <br>
            Serious {1} casualties: <b>{0}</b> <br>
            Slight {1} casualties: <b>{0}</b>
            <hr>
        """.format("{}", casualty_type)
    )

    df = df.with_columns(
        label = pl.format(
            label_format,
            'junction_cluster_name',
            'junction_rank',
            'recency_danger_metric',
            f'fatal_{casualty_type}_casualties',
            f'serious_{casualty_type}_casualties',
            f'slight_{casualty_type}_casualties'
        )
    )

    return df


@st.cache_resource(show_spinner=False, ttl=3*60)
def calculate_dangerous_junctions(
    _junction_collisions: pl.DataFrame,
    n_junctions: int,
    casualty_type: str
) -> pl.DataFrame:
    """
    Calculate most dangerous junctions in data and return n worst.
    """
    grp_cols = [
        'junction_cluster_id', 'junction_cluster_name',
        'latitude_cluster', 'longitude_cluster', 'notes'
    ]

    dangerous_junctions = (
        _junction_collisions
        .group_by(grp_cols)
        .agg(
            pl.col('recency_danger_metric').sum(),
            pl.col(f'fatal_{casualty_type}_casualties').sum(),
            pl.col(f'serious_{casualty_type}_casualties').sum(),
            pl.col(f'slight_{casualty_type}_casualties').sum()
        )
        .sort(by=['recency_danger_metric', f'fatal_{casualty_type}_casualties'], descending=[True, True])
        .head(n_junctions)
        .with_row_count(name='junction_rank', offset=1)
    )

    dangerous_junctions = calculate_metric_trajectories(_junction_collisions, dangerous_junctions)

    dangerous_junctions = create_junction_labels(dangerous_junctions, casualty_type)

    return dangerous_junctions


def get_html_colors(n: int) -> list:
    """
    Function to get n html colour codes along a continuous gradient
    """
    p = sns.color_palette("gist_heat", n + 5)  # + 5 to force the palette to ignore the lighter colours at end
    p.as_hex()
    
    p = [[int(i * 255) for i in c] for c in p[:]]
    html_p = ["#{0:02x}{1:02x}{2:02x}".format(c[0], c[1], c[2]) for c in p[:]]
    
    return html_p


@st.cache_resource(show_spinner=False, ttl=3*60)
def get_low_level_junction_data(junction_collisions: pl.DataFrame, chosen_point: list) -> pl.DataFrame:
    """
    Given a chosen junction get the low level collision data for that junction
    """
    low_junction_collisions = junction_collisions.filter(
        (pl.col('latitude_cluster') == chosen_point[0]) &
        (pl.col('longitude_cluster') == chosen_point[1])
    )
    return low_junction_collisions


<<<<<<< HEAD
@st.cache_data()
def get_map_bounds(top_dangerous_junctions: pd.DataFrame) -> list:
=======
def high_level_map(dangerous_junctions: pl.DataFrame, map_data: pl.DataFrame, n_junctions: int) -> folium.Map:
>>>>>>> 19e75f39
    """
    Slight hack to make sure the high map center updates when required, but not otherwise
    """
    sw = top_dangerous_junctions[['latitude_cluster', 'longitude_cluster']].min().values.tolist()
    ne = top_dangerous_junctions[['latitude_cluster', 'longitude_cluster']].max().values.tolist()

    return [sw, ne]


@st.cache_data()
def get_most_dangerous_junction_location(first_row_dangerous_junctions: pd.DataFrame) -> list:
    """
    Slight hack to make sure the low level map only updates when the first row of data changes
    """
    location = first_row_dangerous_junctions[['latitude_cluster', 'longitude_cluster']].values[0]
    return location


def create_base_map(initial_location: list, initial_zoom: int) -> folium.Map:
    """
    Create a base map object to add points to later on.
    """
    m = folium.Map(
        tiles='cartodbpositron',
        location=initial_location,
        zoom_start=initial_zoom
    )

    borough_geo = "london_boroughs.geojson"
    folium.Choropleth(
        geo_data=borough_geo,
        line_color='#5DADE2', 
        fill_opacity=0, 
        line_opacity=.5,
        overlay=False,
    ).add_to(m)

<<<<<<< HEAD
    return m


def get_high_level_fg(dangerous_junctions: pd.DataFrame, map_data: pd.DataFrame, n_junctions: int) -> folium.FeatureGroup:
    """
    Function to generate feature groups to add to high level map
    """
    fg = folium.FeatureGroup(name="Junctions")

    map_data = map_data[
        map_data['junction_cluster_id'].isin(dangerous_junctions['junction_cluster_id'])
    ]
=======
    dangerous_junction_cluster_ids = dangerous_junctions.get_column('junction_cluster_id').unique()
    map_data = map_data.filter(
        pl.col('junction_cluster_id').is_in(dangerous_junction_cluster_ids)
    )
>>>>>>> 19e75f39

    pal = get_html_colors(n_junctions)

    # add junction markers
    cols = ['latitude_cluster', 'longitude_cluster', 'label', 'junction_rank']

    for lat, lon, label, rank in dangerous_junctions.select(cols).rows()[::-1]:
        iframe = folium.IFrame(
            html='''
                <style>
                body {
                  font-family: Tahoma, sans-serif;
                  font-size: 12px;
                }
                </style>
            ''' + label,
            width=250,
            height=300
        )
        fg.add_child(
            folium.CircleMarker(
                location=[lat, lon],
                radius=10,
                color=pal[rank - 1],
                fill_color=pal[rank - 1],
                fill_opacity=1,
                z_index_offset=1000 + (100 - rank)
            )
        )

        if rank < 10:
            i = 3
        else:
            i = 8
        fg.add_child(folium.Marker(
            location=[lat, lon],
            popup=folium.Popup(iframe),
            icon=DivIcon(
                icon_size=(30,30),
                icon_anchor=(i,11),
                html=f'<div style="font-size: 10pt; font-family: monospace; color: white">%s</div>' % str(rank),
            ),
            z_index_offset=1000 + (100 - rank)
<<<<<<< HEAD
        ))
=======
        ).add_to(m)

    # adjust map bounds
    sw = dangerous_junctions[['latitude_cluster', 'longitude_cluster']].min().rows()[0]
    ne = dangerous_junctions[['latitude_cluster', 'longitude_cluster']].max().rows()[0]
    m.fit_bounds([sw, ne])
>>>>>>> 19e75f39

    return fg


<<<<<<< HEAD
def get_low_level_fg(
    dangerous_junctions: pd.DataFrame, junction_collisions: pd.DataFrame,
    n_junctions: int, casualty_type: str) -> folium.FeatureGroup:
=======
def low_level_map(
    dangerous_junctions: pl.DataFrame, junction_collisions: pl.DataFrame,
    initial_location: list, n_junctions: int, casualty_type: str) -> folium.Map:
>>>>>>> 19e75f39
    """
    Function to generate feature groups to add to low level map
    """
    fg = folium.FeatureGroup(name="Collisions")

    pal = get_html_colors(n_junctions)

    cols = ['junction_cluster_id', 'latitude_cluster', 'longitude_cluster', 'junction_rank']
    for id, lat, lon, junction_rank in dangerous_junctions.select(cols).rows():

        # filter lower level data to cluster
        id_collisions = junction_collisions.filter(pl.col('junction_cluster_id') == id)

        cols = ['latitude', 'longitude', f'max_{casualty_type}_severity', 'collision_label']
        for collision_lat, collision_lon, severity, label in id_collisions.select(cols).rows():
            # draw lines between central point and collisions
            fg.add_child(
                folium.PolyLine(
                    locations=[[[collision_lat, collision_lon], [lat, lon]]],
                    weight=.8,
                    color='grey'
                )
            )

            iframe = folium.IFrame(
                html='''
                    <style>
                    body {
                    font-family: Tahoma, sans-serif;
                    font-size: 12px;
                    }
                    </style>
                ''' + label,
                width=200,
                height=180
            )

            if severity == 'fatal':
                fg.add_child(
                    folium.CircleMarker(
                        location=[collision_lat, collision_lon],
                        popup=folium.Popup(iframe),
                        fill=True,
                        color='#D35400',
                        fill_color='#D35400',
                        fill_opacity=1,
                        radius=3
                    )
                )
            elif severity == 'serious':
                fg.add_child(
                    folium.CircleMarker(
                        location=[collision_lat, collision_lon],
                        popup=folium.Popup(iframe),
                        fill=True,
                        color='#F39C12',
                        fill_color='#F39C12',
                        fill_opacity=1,
                        radius=3
                    )
                )
            elif severity == 'slight':
                fg.add_child(
                    folium.CircleMarker(
                        location=[collision_lat, collision_lon],
                        popup=folium.Popup(iframe),
                        fill=True,
                        color='#F7E855',
                        fill_color='#F7E855',
                        fill_opacity=1,
                        radius=3
                    )
                )

        rank = int(junction_rank)
        fg.add_child(
            folium.CircleMarker(
                location=[lat, lon],
                radius=10,    
                fill_opacity=1
            )
        )

        fg.add_child(
            folium.CircleMarker(
                location=[lat, lon],
                radius=10,    
                color=pal[rank - 1],
                fill_color=pal[rank - 1],
                fill_opacity=1
            )
        )

        if rank < 10:
            i = 3
        else:
            i = 8
        fg.add_child(
            folium.map.Marker(
                location=[lat, lon],
                icon=DivIcon(
                    icon_size=(30,30),
                    icon_anchor=(i,11),
                    html=f'<div style="font-size: 10pt; font-family: monospace; color: white">%s</div>' % str(rank)
                )
            )
        )

    return fg


def get_highest_memory_objects(locals: dict) -> list:
    """
    To help identify memory bloat, returns list of any objects >= 1mb in size.
    """
    highest_mem_objects = {}
    for key in list(locals.keys()):
        if key != 'asizeof':
            if type(locals[key]) == pl.dataframe.frame.DataFrame:
                size_mb = locals[key].estimated_size("mb")
            elif str(type(locals[key])) == pd.core.frame.DataFrame:
                size_mb = locals[key].memory_usage(index=True).sum() / 1024 / 1024
            else:
                size_mb = asizeof.asizeof(locals[key]) / 1024 / 1024
            if size_mb >= 1:
                highest_mem_objects[key] = size_mb

    return highest_mem_objects<|MERGE_RESOLUTION|>--- conflicted
+++ resolved
@@ -3,7 +3,6 @@
 import folium
 import streamlit as st
 import polars as pl
-import pandas as pd
 import seaborn as sns
 
 from yaml import Loader
@@ -61,11 +60,7 @@
     _notes: pl.DataFrame,
     casualty_type: str,
     boroughs: str,
-<<<<<<< HEAD
-    ) -> pd.DataFrame:
-=======
     ) -> pl.DataFrame:
->>>>>>> 19e75f39
     """
     Combines the junction and collision datasets, as well as filters by years chosen in app.
     """
@@ -94,16 +89,7 @@
     if 'ALL' not in boroughs:
         junction_collisions = junction_collisions.filter(pl.col('borough').is_in(boroughs))
 
-<<<<<<< HEAD
-    junction_collisions['danger_metric'] = junction_collisions.apply(
-        lambda row: get_danger_metric(row, casualty_type), axis=1
-    )
-    junction_collisions['recency_danger_metric'] = (
-        junction_collisions['danger_metric'] * junction_collisions['recency_weight']
-    )
-=======
     junction_collisions = get_danger_metric(junction_collisions, casualty_type)
->>>>>>> 19e75f39
 
     # add stats19 link column
     junction_collisions = junction_collisions.with_columns(
@@ -118,30 +104,11 @@
     return junction_collisions
 
 
-<<<<<<< HEAD
-def get_danger_metric(row: pd.DataFrame, casualty_type: str, params=DATA_PARAMETERS):
-=======
-def get_danger_metric(df, casualty_type, params=DATA_PARAMETERS):
->>>>>>> 19e75f39
+def get_danger_metric(df, casualty_type: str, params=DATA_PARAMETERS):
     '''
     Upweights more severe collisions for junction comparison.
     Only take worst severity, so if multiple casualties involved we have to ignore less severe.
     '''
-<<<<<<< HEAD
-    fatal = row[f'fatal_{casualty_type}_casualties']
-    serious = row[f'serious_{casualty_type}_casualties']
-    slight = row[f'slight_{casualty_type}_casualties']
-
-    danger_metric = None
-    if fatal > 0:
-        danger_metric = params['weight_fatal']
-    elif serious > 0:
-        danger_metric = params['weight_serious']
-    elif slight > 0:
-        danger_metric = params['weight_slight']
-    
-    return danger_metric
-=======
     df = (
         df
         .with_columns(
@@ -164,7 +131,6 @@
         )
     )
     return df
->>>>>>> 19e75f39
 
 
 def get_all_year_df(junction_collisions: pl.DataFrame) -> pl.DataFrame:
@@ -350,27 +316,23 @@
     return low_junction_collisions
 
 
-<<<<<<< HEAD
 @st.cache_data()
-def get_map_bounds(top_dangerous_junctions: pd.DataFrame) -> list:
-=======
-def high_level_map(dangerous_junctions: pl.DataFrame, map_data: pl.DataFrame, n_junctions: int) -> folium.Map:
->>>>>>> 19e75f39
+def get_map_bounds(top_dangerous_junctions: pl.DataFrame) -> list:
     """
     Slight hack to make sure the high map center updates when required, but not otherwise
     """
-    sw = top_dangerous_junctions[['latitude_cluster', 'longitude_cluster']].min().values.tolist()
-    ne = top_dangerous_junctions[['latitude_cluster', 'longitude_cluster']].max().values.tolist()
+    sw = top_dangerous_junctions.select(['latitude_cluster', 'longitude_cluster']).min().rows().tolist()
+    ne = top_dangerous_junctions.select(['latitude_cluster', 'longitude_cluster']).max().rows().tolist()
 
     return [sw, ne]
 
 
 @st.cache_data()
-def get_most_dangerous_junction_location(first_row_dangerous_junctions: pd.DataFrame) -> list:
+def get_most_dangerous_junction_location(first_row_dangerous_junctions: pl.DataFrame) -> list:
     """
     Slight hack to make sure the low level map only updates when the first row of data changes
     """
-    location = first_row_dangerous_junctions[['latitude_cluster', 'longitude_cluster']].values[0]
+    location = first_row_dangerous_junctions.select(['latitude_cluster', 'longitude_cluster']).rows().tolist()[0]
     return location
 
 
@@ -393,25 +355,19 @@
         overlay=False,
     ).add_to(m)
 
-<<<<<<< HEAD
     return m
 
 
-def get_high_level_fg(dangerous_junctions: pd.DataFrame, map_data: pd.DataFrame, n_junctions: int) -> folium.FeatureGroup:
+def get_high_level_fg(dangerous_junctions: pl.DataFrame, map_data: pl.DataFrame, n_junctions: int) -> folium.FeatureGroup:
     """
     Function to generate feature groups to add to high level map
     """
     fg = folium.FeatureGroup(name="Junctions")
 
-    map_data = map_data[
-        map_data['junction_cluster_id'].isin(dangerous_junctions['junction_cluster_id'])
-    ]
-=======
     dangerous_junction_cluster_ids = dangerous_junctions.get_column('junction_cluster_id').unique()
     map_data = map_data.filter(
         pl.col('junction_cluster_id').is_in(dangerous_junction_cluster_ids)
     )
->>>>>>> 19e75f39
 
     pal = get_html_colors(n_junctions)
 
@@ -455,29 +411,14 @@
                 html=f'<div style="font-size: 10pt; font-family: monospace; color: white">%s</div>' % str(rank),
             ),
             z_index_offset=1000 + (100 - rank)
-<<<<<<< HEAD
         ))
-=======
-        ).add_to(m)
-
-    # adjust map bounds
-    sw = dangerous_junctions[['latitude_cluster', 'longitude_cluster']].min().rows()[0]
-    ne = dangerous_junctions[['latitude_cluster', 'longitude_cluster']].max().rows()[0]
-    m.fit_bounds([sw, ne])
->>>>>>> 19e75f39
 
     return fg
 
 
-<<<<<<< HEAD
 def get_low_level_fg(
-    dangerous_junctions: pd.DataFrame, junction_collisions: pd.DataFrame,
+    dangerous_junctions: pl.DataFrame, junction_collisions: pl.DataFrame,
     n_junctions: int, casualty_type: str) -> folium.FeatureGroup:
-=======
-def low_level_map(
-    dangerous_junctions: pl.DataFrame, junction_collisions: pl.DataFrame,
-    initial_location: list, n_junctions: int, casualty_type: str) -> folium.Map:
->>>>>>> 19e75f39
     """
     Function to generate feature groups to add to low level map
     """
@@ -598,8 +539,6 @@
         if key != 'asizeof':
             if type(locals[key]) == pl.dataframe.frame.DataFrame:
                 size_mb = locals[key].estimated_size("mb")
-            elif str(type(locals[key])) == pd.core.frame.DataFrame:
-                size_mb = locals[key].memory_usage(index=True).sum() / 1024 / 1024
             else:
                 size_mb = asizeof.asizeof(locals[key]) / 1024 / 1024
             if size_mb >= 1:
