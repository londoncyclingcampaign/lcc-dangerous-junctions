import os
import yaml
import time
import folium
import streamlit as st
import numpy as np
import pandas as pd
import seaborn as sns

from yaml import Loader
from scipy.stats import linregress
from folium.features import DivIcon
from st_files_connection import FilesConnection


# read in data params
params = yaml.load(open("params.yaml", 'r'), Loader=Loader)


@st.cache_data(show_spinner=False)
def read_in_data(tolerance: int, params: dict = params) -> tuple:
    """
    Function to read in different data depending on tolerance requests.
    Reads from local if not on streamlit server, otherwise from google sheets.
    """
    conn = st.experimental_connection('gcs', type=FilesConnection)

    if os.getenv('HOME') == '/Users/Dan':
        junctions = pd.read_parquet(
            f'data/junctions-tolerance={tolerance}.parquet',
            engine='pyarrow',
            columns=params['junction_app_columns']
        )
        collisions = pd.read_parquet(
            f'data/collisions-tolerance={tolerance}.parquet',
            engine='pyarrow',
            columns=params['collision_app_columns']
        )
    else:
        junctions = conn.read(
            "lcc-app-data/junctions-tolerance=15.parquet",
            input_format="parquet",
            engine='pyarrow',
            columns=params['junction_app_columns']
        )
        collisions = conn.read(
            "lcc-app-data/collisions-tolerance=15.parquet",
            input_format="parquet",
            engine='pyarrow',
            columns=params['collision_app_columns']
        )

    junction_notes = conn.read("lcc-app-data/junction-notes.csv")

    return junctions, collisions, junction_notes


@st.cache_data(show_spinner=False)
def combine_junctions_and_collisions(
    junctions: pd.DataFrame,
    collisions: pd.DataFrame,
    notes: pd.DataFrame,
    casualty_type: str,
    boroughs: str,
    ) -> pd.DataFrame:
    """
    Combines the junction and collision datasets, as well as filters by years chosen in app.
    """
    if casualty_type == 'cyclist':
        collisions = collisions[collisions['is_cyclist_collision']]
    elif casualty_type == 'pedestrian':
        collisions = collisions[collisions['is_pedestrian_collision']]

    junction_collisions = (
        junctions
        .merge(
            collisions,
            how='inner',  # inner as we don't care about junctions with no collisions
            on=['junction_id', 'junction_index']
        )
        .merge(
            notes,
            how='left',
            on='junction_index'
        )
    )
    junction_collisions.loc[junction_collisions['notes'].isna(), 'notes'] = ''

    if 'ALL' not in boroughs:
        junction_collisions = junction_collisions[junction_collisions['borough'].isin(boroughs)]

    junction_collisions['danger_metric'] = junction_collisions.apply(
        lambda row: get_danger_metric(row, casualty_type), axis=1
    )
    junction_collisions['recency_danger_metric'] = (
        junction_collisions['danger_metric'] * junction_collisions['recency_weight']
    )

    # add stats19 link column
    junction_collisions['stats19_link'] = junction_collisions['collision_index'].apply(
        lambda x: f'https://www.cyclestreets.net/collisions/reports/{x}/'
    )
    junction_collisions['collision_label'] = junction_collisions.apply(
        lambda row: create_collision_labels(row, casualty_type), axis=1
    )

    return junction_collisions


def get_danger_metric(row, casualty_type, params=params):
    '''
    Upweights more severe collisions for junction comparison.
    Only take worst severity, so if multiple casualties involved we have to ignore less severe.
    '''
    fatal = row[f'fatal_{casualty_type}_casualties']
    serious = row[f'serious_{casualty_type}_casualties']
    slight = row[f'slight_{casualty_type}_casualties']

    danger_metric = None
    if fatal > 0:
        danger_metric = params['weight_fatal']
    elif serious > 0:
        danger_metric = params['weight_serious']
    elif slight > 0:
        danger_metric = params['weight_slight']
    
    return danger_metric


def get_all_year_df(junction_collisions: pd.DataFrame) -> pd.DataFrame:
    """
    Function to get a dataframe containing all years and cluster combinations possible
    """
    all_years = junction_collisions[['year']].dropna().drop_duplicates()
    all_clusters = junction_collisions[['junction_cluster_id']].dropna().drop_duplicates()
    all_years['key'] = 0
    all_clusters['key'] = 0

    all_years = all_years.merge(all_clusters, how='outer', on='key').drop(columns='key')
    return all_years


def calculate_metric_trajectories(junction_collisions: pd.DataFrame, dangerous_junctions: pd.DataFrame) -> pd.DataFrame:
    """
    Function to aggregate by junction and calculate danger metric, plus work out the trajectory of the metric.
    TODO - split this function out.
    """
    dangerous_junction_cluster_ids = dangerous_junctions['junction_cluster_id'].unique()

    filtered_junction_collisions = junction_collisions[
        junction_collisions['junction_cluster_id'].isin(dangerous_junction_cluster_ids)
    ]

    all_years_mapping = get_all_year_df(filtered_junction_collisions)

    yearly_stats = (
        filtered_junction_collisions
        .groupby(['junction_cluster_id', 'year'])['danger_metric']
        .sum()
        .reset_index()
    )

    yearly_stats = (
        all_years_mapping
        .merge(
            yearly_stats,
            how='left',
            on=['year', 'junction_cluster_id']
        )
        .fillna(0)
        .sort_values(by=['junction_cluster_id', 'year'])
        .groupby('junction_cluster_id')['danger_metric']
        .apply(list)
        .reset_index(name='yearly_danger_metrics')
    )

    dangerous_junctions = dangerous_junctions.merge(
        yearly_stats,
        how='left',
        on='junction_cluster_id'
    )
    return dangerous_junctions


def create_collision_labels(row: pd.DataFrame, casualty_type: str) -> str:
    """
    Takes a row of data from a dataframe and extracts info for collision map labels
    """
    collision_index = row['collision_index']
    date = row['date']
    danger_metric = row['danger_metric']
    n_fatal = int(row[f'fatal_{casualty_type}_casualties'])
    n_serious = int(row[f'serious_{casualty_type}_casualties'])
    n_slight = int(row[f'slight_{casualty_type}_casualties'])
    severity = row[f'max_{casualty_type}_severity']
    link = row['stats19_link']

    label = f"""
        <h3>{collision_index}</h3>
        Date: <b>{date}</b> <br>
        Collision danger metric: <b>{danger_metric}</b> <br>
        Max {casualty_type} severity: <b>{severity}</b> <br>
        <a href="{link}" target="_blank">Stats19 report</a>
        <hr>
        Fatal {casualty_type} casualties: <b>{n_fatal}</b> <br>
        Serious {casualty_type} casualties: <b>{n_serious}</b> <br>
        Slight {casualty_type} casualties: <b>{n_slight}</b>
    """
    return label


def create_junction_labels(row: pd.DataFrame, casualty_type: str) -> str:
    """
    Takes a row of data from a dataframe and extracts info for junction map labels
    """
    cluster_id = int(row['junction_cluster_id'])
    junction_name = row['junction_cluster_name']
    rank = int(row['junction_rank'])
    recency_metric = np.round(row['recency_danger_metric'], 2)
    n_fatal = int(row[f'fatal_{casualty_type}_casualties'])
    n_serious = int(row[f'serious_{casualty_type}_casualties'])
    n_slight = int(row[f'slight_{casualty_type}_casualties'])
    notes = row['notes']

    label = f"""
        <h3>{junction_name}<h3>
        <h3>Cluster: {cluster_id}</h3>
        Dangerous Junction Rank: <b>{rank}</b> <br>
        Danger Metric: <b>{recency_metric}</b> <br>
<<<<<<< HEAD
=======
        Danger Metric Trajectory: <b style="color:{trajectory_colour};">{trajectory}</b> <br>
>>>>>>> b44e4670
        <hr>
        Fatal {casualty_type} casualties: <b>{n_fatal}</b> <br>
        Serious {casualty_type} casualties: <b>{n_serious}</b> <br>
        Slight {casualty_type} casualties: <b>{n_slight}</b>
        <hr>
        {notes}
    """
    return label


@st.cache_data(show_spinner=False)
def calculate_dangerous_junctions(
    junction_collisions: pd.DataFrame,
    n_junctions: int,
    casualty_type: str
) -> pd.DataFrame:
    """
    Calculate most dangerous junctions in data and return n worst.
    """
    grp_cols = [
        'junction_cluster_id', 'junction_cluster_name',
        'latitude_cluster', 'longitude_cluster', 'notes'
    ]
    agg_cols = [
        'recency_danger_metric',
        f'fatal_{casualty_type}_casualties',
        f'serious_{casualty_type}_casualties',
        f'slight_{casualty_type}_casualties',
    ]

    dangerous_junctions = (
        junction_collisions
        .groupby(grp_cols)[agg_cols]
        .sum()
        .reset_index()
        .sort_values(by=['recency_danger_metric', f'fatal_{casualty_type}_casualties'], ascending=[False, False])
        .head(n_junctions)
        .reset_index()
    )

    dangerous_junctions['junction_rank'] = dangerous_junctions.index + 1

    dangerous_junctions = calculate_metric_trajectories(junction_collisions, dangerous_junctions)

    dangerous_junctions['label'] = dangerous_junctions.apply(
        lambda row: create_junction_labels(row, casualty_type),
        axis=1
    )

    return dangerous_junctions


def get_html_colors(n: int) -> list:
    """
    Function to get n html colour codes along a continuous gradient
    """
    p = sns.color_palette("gist_heat", n)
    p.as_hex()
    
    p = [[int(i * 255) for i in c] for c in p[:]]
    html_p = ["#{0:02x}{1:02x}{2:02x}".format(c[0], c[1], c[2]) for c in p[:]]
    
    return html_p


@st.cache_data(show_spinner=False)
def get_low_level_junction_data(junction_collisions: pd.DataFrame, chosen_point: list) -> pd.DataFrame:
    """
    Given a chosen junction get the low level collision data for that junction
    """
    low_junction_collisions = junction_collisions[
        (junction_collisions['latitude_cluster'] == chosen_point[0]) &
        (junction_collisions['longitude_cluster'] == chosen_point[1])
    ]
    return low_junction_collisions


def high_level_map(dangerous_junctions: pd.DataFrame, map_data: pd.DataFrame, n_junctions: int) -> folium.Map:
    """
    Function to generate the junction map

    TODO - split this out into separate functions.
    """
    m = folium.Map(tiles='cartodbpositron')

    borough_geo = "london_boroughs.geojson"
    folium.Choropleth(
        geo_data=borough_geo,
        line_color='#5DADE2', 
        fill_opacity=0, 
        line_opacity=.5,
        overlay=False,
    ).add_to(m)

    map_data = map_data[
        map_data['junction_cluster_id'].isin(dangerous_junctions['junction_cluster_id'])
    ]

    pal = get_html_colors(n_junctions)

    # add junction markers
    cols = ['latitude_cluster', 'longitude_cluster', 'label', 'junction_rank']

    for lat, lon, label, rank in dangerous_junctions[cols].values[::-1]:
        iframe = folium.IFrame(
            html='''
                <style>
                body {
                  font-family: Tahoma, sans-serif;
                  font-size: 12px;
                }
                </style>
            ''' + label,
            width=250,
            height=300
        )
        folium.CircleMarker(
            location=[lat, lon],
            radius=10,
            color=pal[rank - 1],
            fill_color=pal[rank - 1],
            fill_opacity=1,
            z_index_offset=1000 + (100 - rank)
        ).add_to(m)

        if rank < 10:
            i = 3
        else:
            i = 8
        folium.Marker(
            location=[lat, lon],
            popup=folium.Popup(iframe),
            icon=DivIcon(
                icon_size=(30,30),
                icon_anchor=(i,11),
                html=f'<div style="font-size: 10pt; font-family: monospace; color: white">%s</div>' % str(rank),
            ),
            z_index_offset=1000 + (100 - rank)
        ).add_to(m)

    # adjust map bounds
    sw = dangerous_junctions[['latitude_cluster', 'longitude_cluster']].min().values.tolist()
    ne = dangerous_junctions[['latitude_cluster', 'longitude_cluster']].max().values.tolist()
    m.fit_bounds([sw, ne])

    return m


def low_level_map(
    dangerous_junctions: pd.DataFrame, junction_collisions: pd.DataFrame,
    initial_location: list, n_junctions: int, casualty_type: str) -> folium.Map:
    """
    Function to generate the lower level collision map

    TODO - split this out into separate functions.
    """
    m = folium.Map(
        tiles='cartodbpositron',
        location=initial_location,
        zoom_start=18,
        max_zoom=20
    )

    borough_geo = "london_boroughs.geojson"
    folium.Choropleth(
        geo_data=borough_geo,
        line_color='#5DADE2', 
        fill_opacity=0, 
        line_opacity=.5,
        overlay=False,
    ).add_to(m)

    pal = get_html_colors(n_junctions)

    cols = ['junction_cluster_id', 'latitude_cluster', 'longitude_cluster', 'junction_rank']
    for id, lat, lon, junction_rank in dangerous_junctions[cols].values:

        # filter lower level data to cluster
        id_collisions = junction_collisions[junction_collisions['junction_cluster_id'] == id]

        cols = ['latitude', 'longitude', f'max_{casualty_type}_severity', 'collision_label']
        for collision_lat, collision_lon, severity, label in id_collisions[cols].dropna().values:
            # draw lines between central point and collisions
            lines = folium.PolyLine(locations=[[[collision_lat, collision_lon], [lat, lon]]], weight=.8, color='grey')
            m.add_child(lines)

            iframe = folium.IFrame(
                html='''
                    <style>
                    body {
                    font-family: Tahoma, sans-serif;
                    font-size: 12px;
                    }
                    </style>
                ''' + label,
                width=200,
                height=180
            )

            if severity == 'fatal':
                folium.CircleMarker(
                    location=[collision_lat, collision_lon],
                    popup=folium.Popup(iframe),
                    fill=True,
                    color='#D35400',
                    fill_color='#D35400',
                    fill_opacity=1,
                    radius=3
                ).add_to(m)
            elif severity == 'serious':
                folium.CircleMarker(
                    location=[collision_lat, collision_lon],
                    popup=folium.Popup(iframe),
                    fill=True,
                    color='#F39C12',
                    fill_color='#F39C12',
                    fill_opacity=1,
                    radius=3
                ).add_to(m)
            elif severity == 'slight':
                folium.CircleMarker(
                    location=[collision_lat, collision_lon],
                    popup=folium.Popup(iframe),
                    fill=True,
                    color='#F7E855',
                    fill_color='#F7E855',
                    fill_opacity=1,
                    radius=3
                ).add_to(m)

        rank = int(junction_rank)
        folium.CircleMarker(
            location=[lat, lon],
            radius=10,    
            fill_opacity=1
        ).add_to(m)

        folium.CircleMarker(
            location=[lat, lon],
            radius=10,    
            color=pal[rank - 1],
            fill_color=pal[rank - 1],
            fill_opacity=1
        ).add_to(m)

        if rank < 10:
            i = 3
        else:
            i = 8
        folium.map.Marker(
            location=[lat, lon],
            icon=DivIcon(
                icon_size=(30,30),
                icon_anchor=(i,11),
                html=f'<div style="font-size: 10pt; font-family: monospace; color: white">%s</div>' % str(rank)
            )
        ).add_to(m)

    return m
<|MERGE_RESOLUTION|>--- conflicted
+++ resolved
@@ -227,10 +227,6 @@
         <h3>Cluster: {cluster_id}</h3>
         Dangerous Junction Rank: <b>{rank}</b> <br>
         Danger Metric: <b>{recency_metric}</b> <br>
-<<<<<<< HEAD
-=======
-        Danger Metric Trajectory: <b style="color:{trajectory_colour};">{trajectory}</b> <br>
->>>>>>> b44e4670
         <hr>
         Fatal {casualty_type} casualties: <b>{n_fatal}</b> <br>
         Serious {casualty_type} casualties: <b>{n_serious}</b> <br>
