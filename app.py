--- conflicted
+++ resolved
@@ -168,21 +168,15 @@
             
     Junctions ranked from most to least dangerous
 ''')
-<<<<<<< HEAD
+
 st.dataframe(
     dangerous_junctions[
-=======
-
-st.dataframe(
-    dangerous_junctions[[
->>>>>>> b44e4670
         'junction_rank',
         'junction_cluster_name',
         'recency_danger_metric',
         f'fatal_{casualty_type}_casualties',
         f'serious_{casualty_type}_casualties',
         f'slight_{casualty_type}_casualties'
-<<<<<<< HEAD
         'yearly_danger_metrics'
     ],
     column_config={
@@ -211,23 +205,6 @@
              
         TBC.
     """)
-=======
-    ]],
-    column_config={
-        'junction_rank': 'Junction rank',
-        'junction_cluster_name': 'Junction name',
-        'recency_danger_metric': 'Danger metric',
-        f'fatal_{casualty_type}_casualties': f'Fatal {casualty_type} collisions',
-        f'serious_{casualty_type}_casualties': f'Serious {casualty_type} collisions',
-        f'slight_{casualty_type}_casualties': f'Slight {casualty_type} collisions'
-    },
-    hide_index=True,
-    use_container_width=True
-)
-
-
-with st.expander("About this app"):
->>>>>>> b44e4670
     col1, col2 = st.columns(2)
 
     with col1:
@@ -286,11 +263,7 @@
                     
             Due to the way the collisions are assigned and aggregated the exact ranking of
             junctions may not be perfect. Junctions are not weighted by how much cycling or
-<<<<<<< HEAD
             pedestrian volume they cater for, so this will also impact the ranking.
-=======
-            pedestrian volume they cater for, so this will impact the ranking.
->>>>>>> b44e4670
                     
             The ability to drill down into a junction and assess the individual collisions
             in combination with user domain knowledge should still make this a very useful tool
