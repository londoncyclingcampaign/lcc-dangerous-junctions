import os
import psutil
import logging
import streamlit as st

from src.app_functions import *
from streamlit_folium import st_folium

st.set_page_config(layout='wide')

# apply css styling
with open('./css/style.css') as f:
    st.markdown(f'<style>{f.read()}</style>', unsafe_allow_html=True)

st.markdown(
    """
        <header class="css-18ni7ap ezrtsby2" tabindex="-1">
        <div class="header">
        <a href="https://lcc.org.uk/">
        <img src="https://lcc.org.uk/wp-content/themes/lcc/src/img/svgs/logo-white.svg" alt="London Cycling Campaign logo" class="logo">
        </a>
        <h1 class="title">Dangerous <br/> Junctions Tool</h1>
        </div>
        </header>
    """,
    unsafe_allow_html=True
)

<<<<<<< HEAD
=======
st.markdown(
    '''
        <style>
        .header img {
        position: fixed;
        top: 0px;
        left: 0px;
        height: 6.5rem;
        z-index: 999991;
        background-color: #e30613;
        border: 1.5vw solid #e30613;
        }
        .header h1 {
        position: relative;
        top: -10px;
        height: 6.5rem; 
        text-align: center;
        vertical-align: middle;
        font-size: 2em;
        z-index: 999991;
        }
        </style> 
    ''',
    unsafe_allow_html=True
)


# this is basically so you can scroll past the maps on mobile
st.write(
    '''
    <style>div.block-container{padding-left:1rem;}</style>
    <style>div.block-container{padding-right:1rem;}</style>
    ''',
    unsafe_allow_html=True
)

st.write('<style>div.block-container{padding-top:0rem;}</style>', unsafe_allow_html=True)


>>>>>>> 44519c47
logging.basicConfig(format='%(asctime)s - %(message)s', level=logging.INFO)
logging.info(f'Current memory usage: {psutil.Process(os.getpid()).memory_info().rss / 1024 ** 2} MB')


junctions, collisions, notes = read_in_data(tolerance=15)
min_year = collisions.get_column('year').min()
max_year = collisions.get_column('year').max()

with st.expander("App settings", expanded=True):
    with st.form(key='form'):
        col1, col2, col3, col4, col5, col6, col7 = st.columns([2, 2, 2, 1, 1, 1, 2])
        with col1:
            casualty_type = st.radio(
                label='Select casualty type',
                options=['cyclist', 'pedestrian'],
                format_func=lambda x: f'{x}s',
                horizontal=True
            )
        with col2:
            n_junctions = st.slider(
                label='Number of dangerous junctions to show',
                min_value=1,
                max_value=100,  # not sure we'd ever need to view more then 100?
                value=20
            )
        with col3:
            available_boroughs = sorted(
                list(collisions.get_column('borough').unique())
            )
            boroughs = st.multiselect(
                label='Filter by borough',
                options=['ALL'] + available_boroughs,
                default='ALL'
            )
        with col4:
            weight_fatal = st.number_input('Fatal weight', min_value=0.0, max_value=10.0, value=6.8)
        with col5:
            weight_serious = st.number_input('Serious weight', min_value=0.0, max_value=10.0, value=1.0)
        with col6:
            weight_slight = st.number_input('Slight weight', min_value=0.0, max_value=10.0, value=.06)
        with col7:
            st.markdown('<br>', unsafe_allow_html=True)  # padding
            submit = st.form_submit_button(label='Recalculate Junctions', type='primary', use_container_width=True)


if len(boroughs) == 0:
    st.warning('Please select at least one borough and recalculate', icon='⚠️')
else:
    junction_collisions = combine_junctions_and_collisions(
        junctions,
        collisions,
        notes,
        casualty_type,
        boroughs
    )
    dangerous_junctions = calculate_dangerous_junctions(
        junction_collisions,
        n_junctions,
        casualty_type
    )

    # set default to worst junction...
<<<<<<< HEAD
    if (
        ('chosen_point' not in st.session_state) or
        (casualty_type != st.session_state['previous_casualty_type']) or
        (boroughs != st.session_state['previous_boroughs']) or
        (weight_fatal != st.session_state['previous_weight_fatal']) or
        (weight_serious != st.session_state['previous_weight_serious']) or
        (weight_slight != st.session_state['previous_weight_slight'])
    ):
=======
    if 'chosen_point' not in st.session_state:
        st.session_state['chosen_point'] = dangerous_junctions.select(['latitude_cluster', 'longitude_cluster']).rows()[0]
    elif casualty_type != st.session_state['previous_casualty_type']:
        st.session_state['chosen_point'] = dangerous_junctions.select(['latitude_cluster', 'longitude_cluster']).rows()[0]
    elif boroughs != st.session_state['previous_boroughs']:
>>>>>>> 44519c47
        st.session_state['chosen_point'] = dangerous_junctions.select(['latitude_cluster', 'longitude_cluster']).rows()[0]

    st.session_state['previous_casualty_type'] = casualty_type
    st.session_state['previous_boroughs'] = boroughs
    st.session_state['previous_weight_fatal'] = weight_fatal
    st.session_state['previous_weight_serious'] = weight_serious
    st.session_state['previous_weight_slight'] = weight_slight

    col1, col2 = st.columns([6, 6])
    with col1:
        if 'ALL' in boroughs:
            borough_msg = 'all boroughs'
        else:
            borough_msg = ', '.join([b.capitalize() for b in boroughs])
        st.markdown(f'''
            #### Dangerous Junctions

            Map shows the {n_junctions} most dangerous junctions in {borough_msg} from {min_year} to {max_year}.
        ''')

        high_map = high_level_map(dangerous_junctions, junction_collisions, n_junctions)
        map_click = st_folium(
            high_map,
            returned_objects=['last_object_clicked'],
            use_container_width=True,
            height=500
        )

        if map_click['last_object_clicked']:
            st.session_state['chosen_point'] = [
                map_click['last_object_clicked']['lat'],
                map_click['last_object_clicked']['lng']
            ]

    with col2:
        st.markdown('''
            #### Investigate Junction

            Select a point on the left map and drill down into it here.
        ''')

        low_map = low_level_map(
            dangerous_junctions,
            junction_collisions,
            st.session_state['chosen_point'],
            n_junctions,
            casualty_type
        )
        st_folium(
            low_map,
            center=st.session_state['chosen_point'],
            zoom=18,
            returned_objects=[],
            use_container_width=True,
            height=500
        )


st.markdown(f'''
    #### Danger Metrics
            
    Junctions ranked from most to least dangerous
''')

st.dataframe(
    dangerous_junctions.select([
        'junction_rank',
        'junction_cluster_name',
        'recency_danger_metric',
        f'fatal_{casualty_type}_casualties',
        f'serious_{casualty_type}_casualties',
        f'slight_{casualty_type}_casualties',
        'yearly_danger_metrics'
    ]),
    column_config={
        'junction_rank': 'Junction rank',
        'junction_cluster_name': 'Junction name',
        'recency_danger_metric': st.column_config.NumberColumn(
            'Danger metric',
            format='%.2f',
            help='Danger metric including recency scaling'
        ),
        f'fatal_{casualty_type}_casualties': f'Fatal {casualty_type} collisions',
        f'serious_{casualty_type}_casualties': f'Serious {casualty_type} collisions',
        f'slight_{casualty_type}_casualties': f'Slight {casualty_type} collisions',
        'yearly_danger_metrics': st.column_config.LineChartColumn(
            "Yearly danger metrics (past 5 years)",
            help='Last 5 years of danger metrics (recency scaled removed)',
            y_min=0,
            y_max=10
        ),
    },
    use_container_width=True,
    hide_index=True
)

with st.expander("About this app"):
    col1, col2 = st.columns(2)

    with col1:
        st.write("""
            ##### LCC's dangerous junctions tool
                 
            Welcome to the London Cycling Campaign's Dangerous Junctions tool. The tool displays the most dangerous
            junctions in London for either cyclists or pedestrians, depending on the settings you've selected. You can
            also filter to specific boroughs or change the number of junctions displayed using the options in the panel at
            the top of the page. It's designed to assist LCC and other organisations to campaign for improvements to road networks in London, helping to make junctions safer
            for both cyclists and pedestrians.

            The 'dangerous junctions' map to the top left plots the top junctions, ranked in descending order from most to least dangerous.
            By clicking on a junction you can find more information about it. The ranking can also be viewed via
            the table below the maps, which also includes the (non recency weighted) danger metric for the last 5 years to help
            spot trends.

            Selecting a junction on the 'dangerous junctions' map updates the 'investigate junction' map to
            display the same junction, showing you the individual collisions that have been assigned
            to that junction for further interrogation. Selecting individual collisions
            displays more info and a link to access the full collision report on the CycleStreets website.

            For the best experience, view this on a desktop or other larger screen device.
                
            ##### The data
                 
            The collision data is sourced from the TfL collision extracts,
            which can be [accessed here](https://tfl.gov.uk/corporate/publications-and-reports/road-safety) and includes all
            collisions involving a cyclist or pedestrian from 2018 to 2022. The junction data is generated using the
            [OSMnx package](https://github.com/gboeing/osmnx) that relies on OpenStreetMap data.
                
            ##### Contact

            This app was made by [Daniel Hills](https://danielhills.github.io/) on behalf of the LCC. For any questions, 
            feedback or bug reports, email: [djmapping@lcc.org.uk](mailto:djmapping@lcc.org.uk)
        """)

    with col2:
        st.markdown("""
            ##### The approach
                    
            The most dangerous junctions in London are identified as follows:
            1. Generate a network of all junctions in London
            2. Consolidate the junctions to a level that make sense. For example, at Trafalgar Square
            we'd ideally want to assess the danger of the junction as a whole,
            rather than each individual pedestrian crossings and intersections that make up the junction
            3. Map each collision to its nearest junction based on coordinate data
            4. Assign each collision a 'danger metric' value based on the severity of the worst
            casualty involved (`6.8` for fatal, `1` for severe & `.06` for slight) and weight this by 
            how recent the collision was (`1` for 2022 down to `.78` for 2018)
            5. Aggregate the individual danger metrics across each junction to get an overall
            danger metric value for each junction
            6. Rank junctions from most to least dangerous based on this value
                    
            This process is done separately for both cycling and pedestrian collisions.
                
            ##### Limitations
                    
            Due to the way the collisions are assigned and aggregated the exact ranking of
            junctions may not be perfect. Junctions are not weighted by how much cycling or
            pedestrian volume they cater for, so this will also impact the ranking.
                    
            The ability to drill down into a junction and assess the individual collisions
            in combination with user domain knowledge should still make this a very useful tool
            in assessing the danger of junctions in London.
        """)

# log highest memory objects
for key, val in get_highest_memory_objects(locals()).items():
<<<<<<< HEAD
    logging.info(f'{key}: {val} MB')
=======
    logging.info(f'{key}: {val} MB')
    
>>>>>>> 44519c47
<|MERGE_RESOLUTION|>--- conflicted
+++ resolved
@@ -5,6 +5,7 @@
 
 from src.app_functions import *
 from streamlit_folium import st_folium
+
 
 st.set_page_config(layout='wide')
 
@@ -24,53 +25,11 @@
         </header>
     """,
     unsafe_allow_html=True
+
 )
 
-<<<<<<< HEAD
-=======
-st.markdown(
-    '''
-        <style>
-        .header img {
-        position: fixed;
-        top: 0px;
-        left: 0px;
-        height: 6.5rem;
-        z-index: 999991;
-        background-color: #e30613;
-        border: 1.5vw solid #e30613;
-        }
-        .header h1 {
-        position: relative;
-        top: -10px;
-        height: 6.5rem; 
-        text-align: center;
-        vertical-align: middle;
-        font-size: 2em;
-        z-index: 999991;
-        }
-        </style> 
-    ''',
-    unsafe_allow_html=True
-)
-
-
-# this is basically so you can scroll past the maps on mobile
-st.write(
-    '''
-    <style>div.block-container{padding-left:1rem;}</style>
-    <style>div.block-container{padding-right:1rem;}</style>
-    ''',
-    unsafe_allow_html=True
-)
-
-st.write('<style>div.block-container{padding-top:0rem;}</style>', unsafe_allow_html=True)
-
-
->>>>>>> 44519c47
 logging.basicConfig(format='%(asctime)s - %(message)s', level=logging.INFO)
 logging.info(f'Current memory usage: {psutil.Process(os.getpid()).memory_info().rss / 1024 ** 2} MB')
-
 
 junctions, collisions, notes = read_in_data(tolerance=15)
 min_year = collisions.get_column('year').min()
@@ -130,7 +89,6 @@
     )
 
     # set default to worst junction...
-<<<<<<< HEAD
     if (
         ('chosen_point' not in st.session_state) or
         (casualty_type != st.session_state['previous_casualty_type']) or
@@ -139,13 +97,6 @@
         (weight_serious != st.session_state['previous_weight_serious']) or
         (weight_slight != st.session_state['previous_weight_slight'])
     ):
-=======
-    if 'chosen_point' not in st.session_state:
-        st.session_state['chosen_point'] = dangerous_junctions.select(['latitude_cluster', 'longitude_cluster']).rows()[0]
-    elif casualty_type != st.session_state['previous_casualty_type']:
-        st.session_state['chosen_point'] = dangerous_junctions.select(['latitude_cluster', 'longitude_cluster']).rows()[0]
-    elif boroughs != st.session_state['previous_boroughs']:
->>>>>>> 44519c47
         st.session_state['chosen_point'] = dangerous_junctions.select(['latitude_cluster', 'longitude_cluster']).rows()[0]
 
     st.session_state['previous_casualty_type'] = casualty_type
@@ -312,9 +263,4 @@
 
 # log highest memory objects
 for key, val in get_highest_memory_objects(locals()).items():
-<<<<<<< HEAD
-    logging.info(f'{key}: {val} MB')
-=======
-    logging.info(f'{key}: {val} MB')
-    
->>>>>>> 44519c47
+    logging.info(f'{key}: {val} MB')