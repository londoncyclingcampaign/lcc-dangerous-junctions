--- conflicted
+++ resolved
@@ -13,11 +13,8 @@
 with col1:
     st.markdown('# Dangerous Junctions App')
 with col2:
-<<<<<<< HEAD
     st.image('img/LCC_Logo_horizontal_red.png', width=200)
-=======
-    st.image('/mount/src/LCC_Logo_horizontal_red.png', width=200)
->>>>>>> da20c13a
+
 
 st.sidebar.markdown('### Map Options')
 
