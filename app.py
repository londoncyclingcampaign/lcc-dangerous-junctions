--- conflicted
+++ resolved
@@ -311,12 +311,8 @@
 
 tolerance = st.radio(
     label='Set tolerance for combining junctions in metres (to be removed)',
-<<<<<<< HEAD
-    options=[18, 20, 22]
-=======
-    options=[20, 22, 25, 28],
+    options=[18, 20, 22],
     index=2
->>>>>>> d18e5206
 )
 
 junctions, collisions, annotations = read_in_data(tolerance)
@@ -410,11 +406,7 @@
     'collision_index',
     'junction_id',
     'junction_cluster_id',
-<<<<<<< HEAD
-    'location',
     'id',
-=======
->>>>>>> d18e5206
     'date',
     'location',
     'max_cyclist_severity',
